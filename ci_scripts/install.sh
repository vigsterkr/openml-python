--- conflicted
+++ resolved
@@ -30,11 +30,9 @@
     matplotlib jupyter notebook nbconvert nbformat jupyter_client ipython \
     ipykernel
 
-<<<<<<< HEAD
 pip install oslo.concurrency
+
 pip install matplotlib jupyter notebook nbconvert nbformat jupyter_client ipython ipykernel
-=======
->>>>>>> c53a731c
 if [[ "$COVERAGE" == "true" ]]; then
     pip install codecov
 fi
