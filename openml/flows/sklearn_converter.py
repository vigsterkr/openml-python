--- conflicted
+++ resolved
@@ -590,14 +590,7 @@
                 raise AttributeError('Using subclass BaseSearchCV other than {GridSearchCV, RandomizedSearchCV}. Could not find attribute param_distributions. ')
             print('Warning! Using subclass BaseSearchCV other than ' \
                   '{GridSearchCV, RandomizedSearchCV}. Should implement param check. ')
-<<<<<<< HEAD
-
-            # Return false if we can't determine the param_distributions
-            return False
-
-=======
-            
->>>>>>> f3f67397
+
         if not check(param_distributions, True):
             raise PyOpenMLError('openml-python should not be used to '
                                 'optimize the n_jobs parameter.')
